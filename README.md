--- conflicted
+++ resolved
@@ -20,16 +20,11 @@
 
 ## Usage
 
-See full example here: [examples/generate.py](https://github.com/JuliaGrosse/ults/blob/main/examples/generate.py). Run via `python examples/generate.py`.
+See full example here: [examples/generate.py](https://github.com/JuliaGrosse/ults/blob/main/examples/generate.py).
 
-<<<<<<< HEAD
-=======
 ### Quickstart with the Dirichlet prior
 
->>>>>>> 4d2a940c
 ```diff
-from ults import ULTS
-
 tokenizer = AutoTokenizer.from_pretrained("meta-llama/Llama-2-7b-hf")
 model = AutoModelForCausalLM.from_pretrained(
   "meta-llama/Llama-2-7b-hf", torch_dtype=torch.bfloat16
@@ -39,31 +34,75 @@
 text = "Moose is a"
 model_inputs = tokenizer(text, return_tensors="pt")
 
--# Beam search
 -output = model.generate(
 -    **model_inputs,
 -    num_beams=5,
 -    max_new_tokens=40,
 -)
--best_sequence = output.sequences
+-generated_sequence = output.sequences
 
-+# ULTS
-+ults = ULTS(
++import ults
++output = ults.generate(
 +    model=model,
 +    model_inputs=model_inputs,
 +    max_tokens=40,
 +    vocab_size=tokenizer.vocab_size,
 +)
-+best_sequence, total_loglik, n_llm_calls = ults.search()
++generated_sequence = output.sequence
 
-context_len = model_inputs["input_ids"].shape[-1]
-generated_tokens = best_sequence[0, context_len:]
-generated_text = tokenizer.decode(generated_tokens)
+generated_text = tokenizer.decode(generated_sequence[0])
 ```
 
 ### Using the Empirical Prior
 
-TODO!
+On top of the default Dirichlet priors (agnostic to the LLM), ULTS can also leverage
+empirical priors, specific to the LLM at hand.
+Example precomputed empirical priors, compatible with [Llama-2-7b](https://huggingface.co/meta-llama/Llama-2-7b-hf), [Mistral-7B-v0.1](https://huggingface.co/mistralai/Mistral-7B-v0.1), and [Gemma-7b](https://huggingface.co/google/gemma-7b), are available in `examples/.cache/priors`.
+
+1. First, gather samples of the LLM's softmax outputs from different time steps. Here
+   we will use the greedy decoding. See `examples/sample_llm_outputs.py` for a complete example
+
+```python
+RESULT_DIR = f".cache/llm_output_samples/{DATASET_NAME}_{LLM_NAME}"
+
+# Samples of contexts from your dataset
+contexts: List[str]
+
+for idx, context in enumerate(contexts):
+    input_ids = tokenizer(sentence[sent_key], return_tensors="pt")["input_ids"]
+
+    # `n_tokens` is the max. depth of the tree that you want to optimize on
+    # i.e., the max number of tokens you want to generate with ULTS
+    for d in range(n_tokens):
+        with torch.no_grad():
+            outputs = torch.softmax(model(input_ids).logits, dim=-1)
+
+        # Save the last softmax output (this is our empirical sample for depth `d`)
+        outputs = outputs[0, -1, :]
+        torch.save(outputs, f"{RESULT_DIR}/sample_index{idx}_depth{d}.pt")
+
+        # Continue greedy generation
+        index = torch.argmax(qualities)
+        model_input = torch.cat([model_input, index.expand(1, 1)], dim=1)
+
+# Stack them together into a (n_samples*n_tokens, vocab_size) tensor
+import glob, random
+sample_files = glob.glob(f"{RESULT_DIR}/sample_*.pt")
+samples = [torch.load(sample) for sample in sample_files]
+torch.save(torch.vstack(samples), f'{RESULT_DIR}/all_samples.pt')
+```
+
+2. Then, when specify the prior when calling ULTS. Everything else stays the same as in
+   `examples/generate.py`.
+
+```diff
+output = ults.generate(
+    ...
++   prior_kind="empirical",
++   prior_empirical_llm_samples=torch.load(f'{RESULT_DIR}/all_samples.pt')
+    ...
+)
+```
 
 ## Caveats
 
