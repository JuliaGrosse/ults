--- conflicted
+++ resolved
@@ -1,11 +1,12 @@
+import os
 from collections import UserDict
-import os
+
+import networkx as nx
+import numpy as np
 import torch
+import tqdm
+from scipy import stats
 from torch.distributions.beta import Beta
-from scipy import stats
-import numpy as np
-import networkx as nx
-import tqdm
 
 
 class ULTS:
@@ -43,11 +44,7 @@
             )
 
         self.model = model
-<<<<<<< HEAD
-        self.model_inputs = model_inputs
-=======
         self.is_encoder_decoder = model.config.is_encoder_decoder
->>>>>>> 4d2a940c
         self.epsilon = epsilon
         self.depth = max_tokens
         self.width = vocab_size
@@ -61,10 +58,24 @@
         self.used_max_beam_size = np.zeros(self.depth + 1)
         self.pruned_depth = -1
         self.device = next(model.parameters()).device
+
+        # For encoder-decoder/seq2seq models
+        if self.is_encoder_decoder:
+            tokens = torch.ones((1, 1), dtype=torch.long, device=self.device)
+            tokens *= model.config.decoder_start_token_id
+            self.encoder_inputs = model_inputs["input_ids"].to(self.device)
+            # Cache encoder outputs since it is fixed.
+            # (Used only to condition the generation process in the decoder.)
+            self.encoder_outputs = model.encoder(**model_inputs)
+        else:
+            tokens = model_inputs["input_ids"].to(self.device)
+            self.encoder_inputs = None
+            self.encoder_outputs = None
+
         self.tree = nx.DiGraph()
         self.tree.add_node(
             "0",
-            tokens=model_inputs["input_ids"].to(self.device),
+            tokens=tokens,
             loglike=1,
             samples=np.ones(2),
             depth=0,
@@ -232,11 +243,20 @@
         """
         self.model.eval()
         tokens.to(self.device)
+
+        with torch.no_grad():
+            if self.is_encoder_decoder:
+                outputs = self.model(
+                    input_ids=self.encoder_inputs,
+                    decoder_input_ids=tokens,
+                    encoder_outputs=self.encoder_outputs,
+                )
+            else:
+                outputs = self.model(input_ids=tokens)
+
+            logprobs = torch.log_softmax(outputs.logits, dim=-1)
+
         nb_tokens = tokens.size(-1)
-
-        with torch.no_grad():
-            logprobs = torch.log_softmax(self.model(tokens).logits, dim=-1)
-
         old_logprobs = torch.sum(logprobs[0, range(nb_tokens - 1), tokens[0, 1:]])
         new_logprobs = old_logprobs + logprobs[0, -1, :]
         top_indices = torch.topk(new_logprobs, self.buffer_size).indices
